--- conflicted
+++ resolved
@@ -12,16 +12,13 @@
 try*
 notes.txt
 
-<<<<<<< HEAD
-# Data
-*.csv
-=======
 *generation
 *generation_processed
 *generation copy
 *generation_processed copy
 *results_pct
->>>>>>> 263fa650
+# Data
+*.csv
 
 # Push data to hf
 push_data_to_hf.py
@@ -49,12 +46,10 @@
 # Result plots
 *.png
 
-<<<<<<< HEAD
+# SLURM
+*.sh
+
 # Scripts to ignore
 join_jailbreaks.py
 replace_nan_base.py
-obtain_plots_old.py
-=======
-# SLURM
-*.sh
->>>>>>> 263fa650
+obtain_plots_old.py